from scipy import optimize
import numpy as np


def fit_hessian(logger, config, mol, qm):
    hessian, full_md_hessian_1d = [], []
    non_fit = []
    qm_hessian = np.copy(qm.hessian)

    logger.info("Calculating the MD hessian matrix elements...")
    full_md_hessian = calc_hessian(qm.coords, mol)

    count = 0
<<<<<<< HEAD
    print("Fitting the MD hessian parameters to QM hessian values")

    min_arr = np.full(mol.terms.n_fitted_terms, -np.inf)
    max_arr = np.full(mol.terms.n_fitted_terms, np.inf)
    bnd_ndx = np.unique([term.idx for term in mol.terms['bond']])
    ang_ndx = np.unique([term.idx for term in mol.terms['angle']])
    # imp_ndx = np.unique([term.idx for term in mol.terms['dihedral/improper']])
    # aa_ndx = np.unique([term.idx for term in mol.terms['cross_angle_angle']])

    # if 'cross_bond_angle' in mol.terms and len(mol.terms['cross_bond_angle']) > 0:
    #     ndx = np.unique([term.idx for term in mol.terms['cross_bond_angle']])
    #     min_arr[ndx] = -500
    #     max_arr[ndx] = 500

    # name = 'dihedral/improper'
    # if name in mol.terms and len(mol.terms[name]) > 0:
    #     ndx = np.unique([term.idx for term in mol.terms[name]])
    #     min_arr[ndx] = -1000
    #     max_arr[ndx] = 1000

    min_arr[bnd_ndx] = 0
    if len(mol.terms['angle']) != 0:
        min_arr[ang_ndx] = 0
    # min_arr[aa_ndx] = 0
    # if imp_ndx:
    #     min_arr[imp_ndx] = 0

=======
    logger.info("Fitting the MD hessian parameters to QM hessian values")
>>>>>>> c664d99a
    for i in range(mol.topo.n_atoms*3):
        for j in range(i+1):
            hes = (full_md_hessian[i, j] + full_md_hessian[j, i]) / 2
            if all(h == 0 for h in hes) or np.abs(qm_hessian[count]) < 0.0001:
                qm_hessian = np.delete(qm_hessian, count)
                full_md_hessian_1d.append(np.zeros(mol.terms.n_fitted_terms))
            else:
                count += 1
                hessian.append(hes[:-1])
                full_md_hessian_1d.append(hes[:-1])
                non_fit.append(hes[-1])

    difference = qm_hessian - np.array(non_fit)
    # la.lstsq or nnls could also be used:
<<<<<<< HEAD

    fit = optimize.lsq_linear(hessian, difference, bounds=(min_arr, max_arr)).x
    # fit = optimize.lsq_linear(hessian, difference, bounds=(-np.inf, np.inf)).x
    print("Done!\n")
=======
    fit = optimize.lsq_linear(hessian, difference, bounds=(0, np.inf)).x
    logger.info("Done!\n")
>>>>>>> c664d99a

    for term in mol.terms:
        if term.idx < len(fit):
            term.fconst = fit[term.idx]
    full_md_hessian_1d = np.sum(full_md_hessian_1d * fit, axis=1)

    err = full_md_hessian_1d-qm.hessian
    mae = np.abs(err).mean()
    rmse = (err**2).mean()**0.5
    max_err = np.max(np.abs(err))
    print('mae:', mae*0.2390057361376673)
    print('rmse:', rmse*0.2390057361376673)
    print('max_err:', max_err*0.2390057361376673)

    average_unique_minima(mol.terms, config)

    return full_md_hessian_1d


def multi_hessian_fit(logger, config, mol, qms):
    if len(qms) == 0:
        raise ValueError("at least one frequency needs to be computed!")

    full_hessian = []
    full_differences = []
    for istruct, qm in enumerate(qms):
        hessian, full_md_hessian_1d = [], []
        non_fit = []
        qm_hessian = np.copy(qm.hessian)
        logger.info(f"Calculating the MD hessian matrix elements for Structure {istruct}...")
        full_md_hessian = calc_hessian(qm.coords, mol)
        count = 0
        logger.info("Fitting the MD hessian parameters to QM hessian values")
        for i in range(mol.topo.n_atoms*3):
            for j in range(i+1):
                hes = (full_md_hessian[i, j] + full_md_hessian[j, i]) / 2
                if all([h == 0 for h in hes]) or np.abs(qm_hessian[count]) < 0.0001:
                    qm_hessian = np.delete(qm_hessian, count)
                    full_md_hessian_1d.append(np.zeros(mol.terms.n_fitted_terms))
                else:
                    count += 1
                    hessian.append(hes[:-1])
                    full_md_hessian_1d.append(hes[:-1])
                    non_fit.append(hes[-1])

        difference = qm_hessian - np.array(non_fit)
        full_differences += list(difference)
        full_hessian += hessian
    fit = optimize.lsq_linear(hessian, difference, bounds=(0, np.inf)).x
    logger.info("Done!\n")
    for term in mol.terms:
        if term.idx < len(fit):
            term.fconst = fit[term.idx]
    # TODO: is this correct? Check
    full_md_hessian_1d = np.sum(full_md_hessian_1d * fit, axis=1)

    # do it
    average_unique_minima(mol.terms, config)

    return full_md_hessian_1d


def calc_hessian(coords, mol):
    """
    Scope:
    -----
    Perform displacements to calculate the MD hessian numerically.
    """
    full_hessian = np.zeros((3*mol.topo.n_atoms, 3*mol.topo.n_atoms,
                             mol.terms.n_fitted_terms+1))

    for a in range(mol.topo.n_atoms):
        for xyz in range(3):
            coords[a][xyz] += 1e-5
            f_plus = calc_forces(coords, mol)
            coords[a][xyz] -= 2e-5
            f_minus = calc_forces(coords, mol)
            coords[a][xyz] += 1e-5
            diff = - (f_plus - f_minus) / 2e-5
            full_hessian[a*3+xyz] = diff.reshape(mol.terms.n_fitted_terms+1, 3*mol.topo.n_atoms).T
    return full_hessian


def calc_forces(coords, mol):
    """
    Scope:
    ------
    For each displacement, calculate the forces from all terms.

    """

    force = np.zeros((mol.terms.n_fitted_terms+1, mol.topo.n_atoms, 3))

    with mol.terms.add_ignore(['dihedral/flexible', 'charge_flux']):
        for term in mol.terms:
            term.do_fitting(coords, force)

    return force


def average_unique_minima(terms, config):
    unique_terms = {}
    averaged_terms = ['bond', 'angle']

    if 'dihedral/inversion' in terms:
        averaged_terms.append('dihedral/inversion')

    for name in [term_name for term_name in averaged_terms]:
        for term in terms[name]:
            if str(term) in unique_terms.keys():
                term.equ = unique_terms[str(term)]
            else:
                eq = np.where(np.array(list(oterm.idx for oterm in terms[name])) == term.idx)
                minimum = np.abs(np.array(list(oterm.equ for oterm in terms[name]))[eq]).mean()
                term.equ = minimum
                unique_terms[str(term)] = minimum

    # For Urey, recalculate length based on the averaged bonds/angles
    if config.urey:
        for term in terms['urey']:
            if str(term) in unique_terms.keys():
                term.equ = unique_terms[str(term)]
            else:
                bond1_atoms = sorted(term.atomids[:2])
                bond2_atoms = sorted(term.atomids[1:])
                bond1 = [bond.equ for bond in terms['bond'] if all(bond1_atoms == bond.atomids)][0]
                bond2 = [bond.equ for bond in terms['bond'] if all(bond2_atoms == bond.atomids)][0]
                angle = [ang.equ for ang in terms['angle'] if all(term.atomids == ang.atomids)][0]
                urey = (bond1**2 + bond2**2 - 2*bond1*bond2*np.cos(angle))**0.5
                term.equ = urey
                unique_terms[str(term)] = urey<|MERGE_RESOLUTION|>--- conflicted
+++ resolved
@@ -11,8 +11,8 @@
     full_md_hessian = calc_hessian(qm.coords, mol)
 
     count = 0
-<<<<<<< HEAD
-    print("Fitting the MD hessian parameters to QM hessian values")
+
+    logger.info("Fitting the MD hessian parameters to QM hessian values")
 
     min_arr = np.full(mol.terms.n_fitted_terms, -np.inf)
     max_arr = np.full(mol.terms.n_fitted_terms, np.inf)
@@ -39,9 +39,6 @@
     # if imp_ndx:
     #     min_arr[imp_ndx] = 0
 
-=======
-    logger.info("Fitting the MD hessian parameters to QM hessian values")
->>>>>>> c664d99a
     for i in range(mol.topo.n_atoms*3):
         for j in range(i+1):
             hes = (full_md_hessian[i, j] + full_md_hessian[j, i]) / 2
@@ -55,16 +52,11 @@
                 non_fit.append(hes[-1])
 
     difference = qm_hessian - np.array(non_fit)
+
     # la.lstsq or nnls could also be used:
-<<<<<<< HEAD
-
     fit = optimize.lsq_linear(hessian, difference, bounds=(min_arr, max_arr)).x
     # fit = optimize.lsq_linear(hessian, difference, bounds=(-np.inf, np.inf)).x
-    print("Done!\n")
-=======
-    fit = optimize.lsq_linear(hessian, difference, bounds=(0, np.inf)).x
     logger.info("Done!\n")
->>>>>>> c664d99a
 
     for term in mol.terms:
         if term.idx < len(fit):
