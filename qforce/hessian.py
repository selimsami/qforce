import scipy.optimize as optimize
# import scipy.linalg as la
# import scipy.optimize.nnls as nnls
from scipy.linalg import eigh
import numpy as np
from .read_qm_out import QM
from .read_forcefield import Forcefield
from .write_forcefield import write_ff
from .dihedral_scan import scan_dihedral
from .molecule import Molecule
from .fragment import fragment
# , calc_g96angles
from .elements import elements
# from .decorators import timeit, print_timelog


def fit_forcefield(inp, qm=None, mol=None):
    """
    Scope:
    ------
    Fit MD hessian to the QM hessian.

    TO DO:
    ------
    - Move calc_energy_forces to forces and clean it up
    - Include LJ, Coulomb flex dihed forces in the fitting as numbers

    CHECK
    -----
    - Does having (0,inf) fitting bound cause problems? metpyrl lower accuracy
      for dihed! Having -inf, inf causes problems for PTEG-1 (super high FKs)
    - Fix acetone angle! bond-angle coupling?)
    - Charges from IR intensities - together with interacting polarizable FF?
    """

    qm = QM(inp, "freq", fchk_file=inp.fchk_file, out_file=inp.qm_freq_out)

    mol = Molecule(inp, qm)

    fit_results, md_hessian = fit_hessian(inp, mol, qm, ignore_flex=True)

    # Fit - add dihedrals - fit again >> Is it enough? More iteration?
<<<<<<< HEAD
    # if not inp.nofrag:
    #     fragment(inp, mol, qm)
    #     fit_results, md_hessian = fit_hessian(inp, mol, qm)
=======
    if not inp.nofrag:
        fragment(inp, mol, qm)
        fit_results, md_hessian = fit_hessian(inp, mol, qm, ignore_flex=False)
>>>>>>> a1618951

    calc_qm_vs_md_frequencies(inp, qm, md_hessian)

    make_ff_params_from_fit(mol, fit_results, inp, qm)

    # temporary
#    fit_dihedrals(inp, mol, qm)


def calc_qm_vs_md_frequencies(inp, qm, md_hessian):
    qm_freq, qm_vec = calc_vibrational_frequencies(qm.hessian, qm)
    md_freq, md_vec = calc_vibrational_frequencies(md_hessian, qm)
    write_frequencies(qm_freq, qm_vec, md_freq, md_vec, qm, inp)


def fit_hessian(inp, mol, qm, ignore_flex=True):
    hessian, full_md_hessian_1d = [], []
    non_fit = []
    qm_hessian = np.copy(qm.hessian)

    print("Calculating the MD hessian matrix elements...")
    full_md_hessian = calc_hessian(qm.coords, mol, inp, ignore_flex)

    count = 0
    print("Fitting the MD hessian parameters to QM hessian values")
    for i in range(mol.topo.n_atoms*3):
        for j in range(i+1):
            hes = (full_md_hessian[i, j] + full_md_hessian[j, i]) / 2
            if all([h == 0 for h in hes]) or np.abs(qm_hessian[count]) < 1e+1:
                qm_hessian = np.delete(qm_hessian, count)
                full_md_hessian_1d.append(np.zeros(mol.terms.n_fitted_terms))
            else:
                count += 1
                hessian.append(hes[:-1])
                full_md_hessian_1d.append(hes[:-1])
                non_fit.append(hes[-1])
    print("Done!\n")

    difference = qm_hessian - np.array(non_fit)
    # la.lstsq or nnls could also be used:
    fit = optimize.lsq_linear(hessian, difference, bounds=(0, np.inf)).x

    full_md_hessian_1d = np.sum(full_md_hessian_1d * fit, axis=1)

    return fit, full_md_hessian_1d


def fit_dihedrals(inp, mol, qm):
    """
    Temporary - to be removed
    """

    from .fragment import check_one_fragment
    for atoms in mol.dih.flex.atoms:
        frag_name, _, _, _ = check_one_fragment(inp, mol, atoms)
        scan_dihedral(inp, mol, atoms, frag_name)
#        for atoms in mol.dih.flex.atoms:
#            frag_name, _, _ = check_one_fragment(inp, mol, atoms)
#            scan_dihedral(inp, mol, atoms, frag_name)


def calc_hessian(coords, mol, inp, ignore_flex):
    """
    Scope:
    -----
    Perform displacements to calculate the MD hessian numerically.
    """
    full_hessian = np.zeros((3*mol.topo.n_atoms, 3*mol.topo.n_atoms,
                             mol.terms.n_fitted_terms+1))

    for a in range(mol.topo.n_atoms):
        for xyz in range(3):
            coords[a][xyz] += 0.003
            f_plus = calc_forces(coords, mol, inp, ignore_flex)
            coords[a][xyz] -= 0.006
            f_minus = calc_forces(coords, mol, inp, ignore_flex)
            coords[a][xyz] += 0.003
            diff = - (f_plus - f_minus) / 0.006
            full_hessian[a*3+xyz] = diff.reshape(mol.terms.n_fitted_terms+1, 3*mol.topo.n_atoms).T
    return full_hessian


def calc_forces(coords, mol, inp, ignore_flex):
    """
    Scope:
    ------
    For each displacement, calculate the forces from all terms.

    """
    if ignore_flex:
        ignores = ['dihedral/flexible', 'dihedral/constr']
    else:
        ignores = []

<<<<<<< HEAD
    if not inp.nb_off:
        for i, j, c6, c12, qq in mol.pair_list:
            force = calc_pairs(coords, i, j, c6, c12, qq, force)

    if not inp.nofrag:
        for atoms, params in zip(mol.dih.flex.atoms, mol.dih.flex.minima):
            force = calc_rb_diheds(coords, atoms, params, force)
=======
    force = np.zeros((mol.terms.n_fitted_terms+1, mol.topo.n_atoms, 3))

    with mol.terms.add_ignore(ignores):
        for term in mol.terms:
            term.do_fitting(coords, force)
>>>>>>> a1618951

#    for i, j, c6, c12, qq in mol.pair_list:
#        force = calc_pairs(coords, i, j, c6, c12, qq, force)

    return force


def calc_vibrational_frequencies(upper, qm):
    """
    Calculate the MD vibrational frequencies by diagonalizing its Hessian
    """
    const_amu = 1.6605389210e-27
    const_avogadro = 6.0221412900e+23
    const_speedoflight = 299792.458
    kj2j = 1e3
    ang2meter = 1e-10
    to_omega2 = kj2j/ang2meter**2/(const_avogadro*const_amu)  # 1/s**2
    to_waveno = 1e-5/(2.0*np.pi*const_speedoflight)  # cm-1

    e = elements()
    matrix = np.zeros((3*qm.n_atoms, 3*qm.n_atoms))
    count = 0

    for i in range(3*qm.n_atoms):
        for j in range(i+1):
            mass_i = e.mass[qm.atomids[int(np.floor(i/3))]]
            mass_j = e.mass[qm.atomids[int(np.floor(j/3))]]
            matrix[i, j] = upper[count]/np.sqrt(mass_i*mass_j)
            matrix[j, i] = matrix[i, j]
            count += 1
    val, vec = eigh(matrix)
    vec = np.reshape(np.transpose(vec), (3*qm.n_atoms, qm.n_atoms, 3))[6:]

    for i in range(qm.n_atoms):
        vec[:, i, :] = vec[:, i, :] / np.sqrt(e.mass[qm.atomids[i]])

    freq = np.sqrt(val.clip(min=0)[6:] * to_omega2) * to_waveno
    return freq, vec


def write_frequencies(qm_freq, qm_vec, md_freq, md_vec, qm, inp):
    """
    Scope:
    ------
    Create the following files for comparing QM reference to the generated
    MD frequencies/eigenvalues.

    Output:
    ------
    JOBNAME_qforce.freq : QM vs MD vibrational frequencies and eigenvectors
    JOBNAME_qforce.nmd : MD eigenvectors that can be played in VMD with:
                                vmd -e filename
    """
    e = elements()
    freq_file = f"{inp.job_dir}/{inp.job_name}_qforce.freq"
    nmd_file = f"{inp.job_dir}/{inp.job_name}_qforce.nmd"

    with open(freq_file, "w") as f:
        f.write(" mode  QM-Freq   MD-Freq     Diff.  %Error\n")
        for i, (q, m) in enumerate(zip(qm_freq, md_freq)):
            diff = q - m
            err = diff / q * 100
            f.write(f"{i+7:>4}{q:>10.1f}{m:>10.1f}{diff:>10.1f}{err:>8.2f}\n")
        f.write("\n\n         QM vectors              MD Vectors\n")
        f.write(50*"=")
        for i, (qm1, md1) in enumerate(zip(qm_vec, md_vec)):
            f.write(f"\nMode {i+7}\n")
            for qm2, md2 in zip(qm1, md1):
                f.write("{:>8.3f}{:>8.3f}{:>8.3f}{:>10.3f}{:>8.3f}{:>8.3f}\n".format(*qm2, *md2))
    with open(nmd_file, "w") as nmd:
        nmd.write(f"nmwiz_load {inp.job_name}_qforce.nmd\n")
        nmd.write(f"title {inp.job_name}\n")
        nmd.write("names")
        for ids in qm.atomids:
            nmd.write(f" {e.sym[ids]}")
        nmd.write("\nresnames")
        for i in range(qm.n_atoms):
            nmd.write(" RES")
        nmd.write("\nresnums")
        for i in range(qm.n_atoms):
            nmd.write(" 1")
        nmd.write("\ncoordinates")
        for c in qm.coords:
            nmd.write(f" {c[0]:.3f} {c[1]:.3f} {c[2]:.3f}")
        for i, m in enumerate(md_vec):
            nmd.write(f"\nmode {i+7}")
            for c in m:
                nmd.write(f" {c[0]:.3f} {c[1]:.3f} {c[2]:.3f}")
    print(f"QM vs MD vibrational frequencies can be found in: {freq_file}")
    print(f"Vibrational modes (can be run in VMD) is located in: {nmd_file}\n")


def make_ff_params_from_fit(mol, fit, inp, qm, polar=False):
    """
    Scope:
    -----
    Convert units, average over equivalent minima and prepare everything
    to be written as a forcefield file.
    """
    ff = Forcefield()
    e = elements()
    bohr2nm = 0.052917721067
    ff.mol_type = inp.job_name
    ff.natom = mol.topo.n_atoms
    ff.box = [10., 10., 10.]
    ff.n_mol = 1
    ff.coords = list(qm.coords/10)
    mass = [round(e.mass[i], 5) for i in qm.atomids]
    atom_no = range(1, mol.topo.n_atoms + 1)
    atoms = []
    atom_dict = {}

    for i, a in enumerate(qm.atomids):
        sym = e.sym[a]
        if sym not in atom_dict:
            atom_dict[sym] = 1
        else:
            atom_dict[sym] += 1
        atoms.append(f'{sym}{atom_dict[sym]}')

    for i, (sigma, epsilon) in enumerate(zip(mol.topo.sigma, mol.topo.epsilon)):
        unique = mol.topo.types[mol.topo.list[i][0]]
        ff.atom_types.append([unique, 0, 0, "A", sigma*0.1, epsilon])

    for n, at, a_uniq, a, m in zip(atom_no, mol.topo.types, mol.topo.atoms, atoms, mass):
        ff.atoms.append([n, at, 1, "MOL", a, n, mol.topo.q[a_uniq], m])

    if polar:
        alphas = qm.alpha*bohr2nm**3
        drude = {}
        n_drude = 1
        ff.atom_types.append(["DP", 0, 0, "S", 0, 0])

        for i, alpha in enumerate(alphas):
            if alpha > 0:
                drude[i] = mol.topo.n_atoms+n_drude
                ff.atoms[i][6] += 8
                # drude atoms
                ff.atoms.append([drude[i], 'DP', 2, 'MOL', f'D{atoms[i]}',
                                 i+1, -8., 0.])
                ff.coords.append(ff.coords[i])
                # polarizability
                ff.polar.append([i+1, drude[i], 1, alpha])
                n_drude += 1
        ff.exclu = [[] for _ in ff.atoms]
        ff.natom = len(ff.atoms)
        for i, alpha in enumerate(alphas):
            if alpha > 0:
                # exclusions for balancing the drude particles
                for j in mol.topo.neighbors[inp.nrexcl-2][i]+mol.topo.neighbors[inp.nrexcl-1][i]:
                    if alphas[j] > 0:
                        ff.exclu[drude[i]-1].extend([drude[j]])
                for j in mol.topo.neighbors[inp.nrexcl-1][i]:
                    ff.exclu[drude[i]-1].extend([j+1])
                ff.exclu[drude[i]-1].sort()
                # thole polarizability
                for neigh in [mol.topo.neighbors[n][i] for n in range(inp.nrexcl)]:
                    for j in neigh:
                        if i < j and alphas[j] > 0:
                            ff.thole.append([i+1, drude[i], j+1, drude[j], "2", 2.6, alpha,
                                             alphas[j]])

    for term in mol.terms['bond']:
        atoms = [a+1 for a in term.atomids]
        param = fit[term.idx] * 100
        eq = np.where(np.array(list(oterm.idx for oterm in mol.terms['bond'])) == term.idx)
        minimum = np.array(list(oterm.equ for oterm in mol.terms['bond']))[eq].mean() * 0.1
        ff.bonds.append(atoms + [1, minimum, param])

    for term in mol.terms['angle']:
        atoms = [a+1 for a in term.atomids]
        param = fit[term.idx]
        eq = np.where(np.array(list(oterm.idx for oterm in mol.terms['angle'])) == term.idx)
        minimum = np.degrees(np.array(list(oterm.equ for oterm in mol.terms['angle']))[eq].mean())
        ff.angles.append(atoms + [1, minimum, param])

    if inp.urey:
        corresp_angles = np.array([angle[0:3:2] for angle in ff.angles])
        for term in mol.terms['urey']:
            param = fit[term.idx] * 100
            eq = np.where(np.array(list(oterm.idx for oterm in mol.terms['urey'])) == term.idx)
            minimum = np.array(list(oterm.equ for oterm in mol.terms['urey']))[eq].mean() * 0.1

            match = np.all(corresp_angles == term.atomids+1, axis=1)
            match = np.nonzero(match)[0][0]

            ff.angles[match][3] = 5
            ff.angles[match].extend([minimum, param])

    for term in mol.terms['dihedral/rigid']:
        atoms = [a+1 for a in term.atomids]
        param = fit[term.idx]
#        eq = np.where(np.array(mol.dih.rigid.term_ids)==term)
#        minimum = np.degrees(np.array(mol.dih.rigid.minima)[eq].mean())
        minimum = np.degrees(term.equ)
        ff.dihedrals.append(atoms + [2, minimum, param])

    for term in mol.terms['dihedral/improper']:
        atoms = [a+1 for a in term.atomids]
        param = fit[term.idx]
#        eq = np.where(np.array(mol.dih.imp.term_ids)==term)
#        minimum = np.degrees(np.array(mol.dih.imp.minima)[eq].mean())
        minimum = np.degrees(term.equ)
        ff.impropers.append(atoms + [2, minimum, param])

<<<<<<< HEAD
    if inp.nofrag:
        for i, term in enumerate(mol.dih.flex.term_ids):
            atoms = [a+1 for a in mol.dih.flex.atoms[i]]
            ff.flexible.append(atoms + [3, term+1])
    else:
        for i, (term, params) in enumerate(zip(mol.dih.flex.term_ids,
                                               mol.dih.flex.minima)):
            atoms = [a+1 for a in mol.dih.flex.atoms[i]]
            ff.flexible.append(atoms + [3] + list(params))

    for i, term in enumerate(mol.dih.constr.term_ids):
        atoms = [a+1 for a in mol.dih.constr.atoms[i]]
        ff.constrained.append(atoms + [3, term+1])
=======
    for term in mol.terms['dihedral/flexible']:
        atoms = [a+1 for a in term.atomids]

        if inp.nofrag:
            ff.flexible.append(atoms + [3, term.idx+1])
        else:
            ff.flexible.append(atoms + [3] + list(term.equ))

    for term in mol.terms['dihedral/constr']:
        atoms = [a+1 for a in term.atomids]
        ff.constrained.append(atoms + [3, term.idx+1])
>>>>>>> a1618951

    write_ff(ff, inp, polar)
    print("Q-Force force field parameters (.itp, .top) can be found in the "
          f"directory: {inp.job_dir}/")<|MERGE_RESOLUTION|>--- conflicted
+++ resolved
@@ -40,15 +40,9 @@
     fit_results, md_hessian = fit_hessian(inp, mol, qm, ignore_flex=True)
 
     # Fit - add dihedrals - fit again >> Is it enough? More iteration?
-<<<<<<< HEAD
-    # if not inp.nofrag:
-    #     fragment(inp, mol, qm)
-    #     fit_results, md_hessian = fit_hessian(inp, mol, qm)
-=======
     if not inp.nofrag:
         fragment(inp, mol, qm)
         fit_results, md_hessian = fit_hessian(inp, mol, qm, ignore_flex=False)
->>>>>>> a1618951
 
     calc_qm_vs_md_frequencies(inp, qm, md_hessian)
 
@@ -143,21 +137,11 @@
     else:
         ignores = []
 
-<<<<<<< HEAD
-    if not inp.nb_off:
-        for i, j, c6, c12, qq in mol.pair_list:
-            force = calc_pairs(coords, i, j, c6, c12, qq, force)
-
-    if not inp.nofrag:
-        for atoms, params in zip(mol.dih.flex.atoms, mol.dih.flex.minima):
-            force = calc_rb_diheds(coords, atoms, params, force)
-=======
     force = np.zeros((mol.terms.n_fitted_terms+1, mol.topo.n_atoms, 3))
 
     with mol.terms.add_ignore(ignores):
         for term in mol.terms:
             term.do_fitting(coords, force)
->>>>>>> a1618951
 
 #    for i, j, c6, c12, qq in mol.pair_list:
 #        force = calc_pairs(coords, i, j, c6, c12, qq, force)
@@ -363,21 +347,6 @@
         minimum = np.degrees(term.equ)
         ff.impropers.append(atoms + [2, minimum, param])
 
-<<<<<<< HEAD
-    if inp.nofrag:
-        for i, term in enumerate(mol.dih.flex.term_ids):
-            atoms = [a+1 for a in mol.dih.flex.atoms[i]]
-            ff.flexible.append(atoms + [3, term+1])
-    else:
-        for i, (term, params) in enumerate(zip(mol.dih.flex.term_ids,
-                                               mol.dih.flex.minima)):
-            atoms = [a+1 for a in mol.dih.flex.atoms[i]]
-            ff.flexible.append(atoms + [3] + list(params))
-
-    for i, term in enumerate(mol.dih.constr.term_ids):
-        atoms = [a+1 for a in mol.dih.constr.atoms[i]]
-        ff.constrained.append(atoms + [3, term+1])
-=======
     for term in mol.terms['dihedral/flexible']:
         atoms = [a+1 for a in term.atomids]
 
@@ -389,7 +358,6 @@
     for term in mol.terms['dihedral/constr']:
         atoms = [a+1 for a in term.atomids]
         ff.constrained.append(atoms + [3, term.idx+1])
->>>>>>> a1618951
 
     write_ff(ff, inp, polar)
     print("Q-Force force field parameters (.itp, .top) can be found in the "
