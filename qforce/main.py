from calkeeper import CalculationKeeper, CalculationIncompleteError

from .initialize import initialize
from .qm.qm import QM
from .qm.qm_base import HessianOutput
from .forcefield.forcefield import ForceField
from .molecule import Molecule
from .fragment import fragment
from .no_fragment_scanning import do_nofrag_scanning
from .dihedral_scan import DihedralScan
from .frequencies import calc_qm_vs_md_frequencies
from .hessian import fit_hessian, multi_hessian_newfit
from .charge_flux import fit_charge_flux
from .misc import LOGO
from .logger import LoggerExit
from .additionalstructures import AdditionalStructures


def runjob(config, job, ext_q=None, ext_lj=None):
    # setup qm calculation
    qm = QM(job, config.qm)
    # do the preoptimization if selected
    qm.preopt()
    # get hessian output
    qm_hessian_out = qm.get_hessian()
    main_hessian = qm_hessian_out[0]
    #
    structs = AdditionalStructures.from_config(config.addstructs)
    structs.create(qm)
    # add hessian
    structs.add_hessians(qm_hessian_out)

    # check molecule
    ffcls = ForceField.implemented_md_software.get(config.ff.output_software, None)
    if ffcls is None:
        raise ValueError(f"Forcefield '{config.ff.output_software}' unknown!")
    mol = Molecule(config, job, main_hessian, ffcls, ext_q, ext_lj)

    # change the order
    fragments = None
    if ('dihedral/flexible' in mol.terms and len(mol.terms['dihedral/flexible']) > 0
       and config.scan.do_scan):
        # get fragments with qm
        fragments = fragment(mol, qm, job, config)

    # hessian fitting
    md_hessian = multi_hessian_newfit(job.logger, config.terms, mol, structs, fit_flexible=False)

    # do the scans
    if fragments is not None:
        DihedralScan(fragments, mol, job, config)

    calc_qm_vs_md_frequencies(job, main_hessian, md_hessian)

    ff = ForceField(config.ff.output_software, job, config, mol, mol.topo.neighbors)
    ff.software.write(job.dir, main_hessian.coords)

    print_outcome(job.logger, job.dir, config.ff.output_software)

    return mol


def runjob_v2(config, job, ext_q=None, ext_lj=None):
    # setup qm calculation
    qm = QM(job, config.qm)
    # do the preoptimization if selected
    qm.preopt()
    # get hessian output
<<<<<<< HEAD
    qm_hessian_out = qm.get_hessian()
=======

    qm_hessian_out, qm_energy_out, qm_gradient_out = qm.get_hessian()
>>>>>>> 187ccd07
    main_hessian = qm_hessian_out[0]

    structs = AdditionalStructures.from_config(config.addstructs)
    structs.create(qm)
    # add hessian
    structs.add_hessians(qm_hessian_out)

    ffcls = ForceField.implemented_md_software.get(config.ff.output_software, None)
    if ffcls is None:
        raise ValueError(f"Forcefield '{config.ff.output_software}' unknown!")

    # check molecule
    mol = Molecule(config, job, main_hessian, ffcls, ext_q, ext_lj, fit_flexible=True)

    # if len(mol.terms['dihedral/flexible']) > 0:
    scans = do_nofrag_scanning(mol, qm, job, config)
    # add forces
    structs.add_dihedrals(scans)
    # normalize!
    structs.normalize()
    # hessian fitting
    md_hessian = multi_hessian_newfit(job.logger, config.terms, mol, structs, fit_flexible=True)

    calc_qm_vs_md_frequencies(job, main_hessian, md_hessian)

    if main_hessian.dipole_deriv is not None and 'charge_flux' in mol.terms and len(mol.terms['charge_flux']) > 0:
        raise NotImplementedError("Charge flux is not updated to new syntax")
        fit_charge_flux(main_hessian, qm_energy_out, qm_gradient_out, mol)

    ff = ForceField(config.ff.output_software, job, config, mol, mol.topo.neighbors)
    ff.software.write(job.dir, main_hessian.coords)

    print_outcome(job.logger, job.dir, config.ff.output_software)

    return mol


def load_keeper(job):
    file = job.pathways['calculations.json']
    if file.exists():
        with open(file, 'r') as fh:
            keeper = CalculationKeeper.from_json(fh.read())
        return keeper
    raise SystemExit(f"No calculation for '{job.dir}'")


def write_bashscript(filename, config, job):
    methods = {name: calculator.as_string for name, calculator in job.calculators.items()}
    ncores = config.qm.n_proc
    keeper = load_keeper(job)

    with open(filename, 'w') as fh:
        fh.write("current=$PWD\n")
        for calc in keeper.get_incomplete():
            call = methods.get(calc.software, None)
            if call is None:
                raise ValueError("Call unknown!")
            fh.write(call(calc, ncores))


def save_jobs(config, job):
    with open(job.pathways['calculations.json'], 'w') as fh:
        fh.write(job.calkeeper.as_json())

    if config.logging.write_bash is True:
        write_bashscript('run_qforce_jobs.sh', config, job)


def runspjob(config, job, ext_q=None, ext_lj=None, v2=False):
    """Run a single round of Q-Force"""
    # print qforce logo
    job.logger.info(LOGO)
    #
    try:
        if v2:
            mol = runjob_v2(config, job, ext_q=ext_q, ext_lj=ext_lj)
        else:
            mol = runjob(config, job, ext_q=ext_q, ext_lj=ext_lj)
        save_jobs(config, job)
        return mol
    except CalculationIncompleteError:
        save_jobs(config, job)
    except LoggerExit as err:
        save_jobs(config, job)
        if not job.logger.isstdout:
            job.logger.info(str(err))
        raise err from None
    return None


def run_qforce(input_arg, ext_q=None, ext_lj=None, config=None, presets=None, err=False, v2=True):
    """Execute Qforce from python directly """
    config, job = initialize(input_arg, config, presets)
    #
    if err is True:
        return runspjob(config, job, ext_q=ext_q, ext_lj=ext_lj, v2=v2)
    else:
        try:
            return runspjob(config, job, ext_q=ext_q, ext_lj=ext_lj, v2=v2)
        except LoggerExit as err:
            print(str(err))


def run_hessian_fitting_for_external(job_dir, qm_data, ext_q=None, ext_lj=None,
                                     config=None, presets=None):
    config, job = initialize(job_dir, config, presets)

    qm_hessian_out = HessianOutput(config.qm.vib_scaling, **qm_data)

    mol = Molecule(config, job, qm_hessian_out, ext_q, ext_lj)

    md_hessian = fit_hessian(job.logger, config.terms, mol, qm_hessian_out)
    calc_qm_vs_md_frequencies(job, qm_hessian_out, md_hessian)

    ff = ForceField(config.ff.output_software, job.name, config, mol, mol.topo.neighbors)
    ff.software.write(job.dir, qm_hessian_out.coords)

    print_outcome(job.logger, job.dir, config.ff.output_software)

    return mol.terms


def print_outcome(logger, job_dir, output_software):
    logger.info(f'Output files can be found in the directory: {job_dir}.')
    logger.info(f'- Q-Force force field parameters in {output_software.upper()} format.')
    logger.info('- QM vs MM vibrational frequencies, pre-dihedral fitting (frequencies.txt,'
                ' frequencies.pdf).')
    logger.info('- Vibrational modes which can be visualized in VMD (frequencies.nmd).')
    logger.info('- QM vs MM dihedral profiles (if any) in "fragments" folder as ".pdf" files.\n')<|MERGE_RESOLUTION|>--- conflicted
+++ resolved
@@ -9,7 +9,7 @@
 from .no_fragment_scanning import do_nofrag_scanning
 from .dihedral_scan import DihedralScan
 from .frequencies import calc_qm_vs_md_frequencies
-from .hessian import fit_hessian, multi_hessian_newfit
+from .hessian import multi_fit
 from .charge_flux import fit_charge_flux
 from .misc import LOGO
 from .logger import LoggerExit
@@ -17,83 +17,26 @@
 
 
 def runjob(config, job, ext_q=None, ext_lj=None):
-    # setup qm calculation
     qm = QM(job, config.qm)
-    # do the preoptimization if selected
     qm.preopt()
-    # get hessian output
     qm_hessian_out = qm.get_hessian()
-    main_hessian = qm_hessian_out[0]
-    #
-    structs = AdditionalStructures.from_config(config.addstructs)
-    structs.create(qm)
-    # add hessian
-    structs.add_hessians(qm_hessian_out)
-
-    # check molecule
-    ffcls = ForceField.implemented_md_software.get(config.ff.output_software, None)
-    if ffcls is None:
-        raise ValueError(f"Forcefield '{config.ff.output_software}' unknown!")
-    mol = Molecule(config, job, main_hessian, ffcls, ext_q, ext_lj)
-
-    # change the order
-    fragments = None
-    if ('dihedral/flexible' in mol.terms and len(mol.terms['dihedral/flexible']) > 0
-       and config.scan.do_scan):
-        # get fragments with qm
-        fragments = fragment(mol, qm, job, config)
-
-    # hessian fitting
-    md_hessian = multi_hessian_newfit(job.logger, config.terms, mol, structs, fit_flexible=False)
-
-    # do the scans
-    if fragments is not None:
-        DihedralScan(fragments, mol, job, config)
-
-    calc_qm_vs_md_frequencies(job, main_hessian, md_hessian)
-
-    ff = ForceField(config.ff.output_software, job, config, mol, mol.topo.neighbors)
-    ff.software.write(job.dir, main_hessian.coords)
-
-    print_outcome(job.logger, job.dir, config.ff.output_software)
-
-    return mol
-
-
-def runjob_v2(config, job, ext_q=None, ext_lj=None):
-    # setup qm calculation
-    qm = QM(job, config.qm)
-    # do the preoptimization if selected
-    qm.preopt()
-    # get hessian output
-<<<<<<< HEAD
-    qm_hessian_out = qm.get_hessian()
-=======
-
-    qm_hessian_out, qm_energy_out, qm_gradient_out = qm.get_hessian()
->>>>>>> 187ccd07
     main_hessian = qm_hessian_out[0]
 
     structs = AdditionalStructures.from_config(config.addstructs)
     structs.create(qm)
-    # add hessian
     structs.add_hessians(qm_hessian_out)
 
     ffcls = ForceField.implemented_md_software.get(config.ff.output_software, None)
     if ffcls is None:
         raise ValueError(f"Forcefield '{config.ff.output_software}' unknown!")
 
-    # check molecule
-    mol = Molecule(config, job, main_hessian, ffcls, ext_q, ext_lj, fit_flexible=True)
+    mol = Molecule(config, job, main_hessian, ffcls, ext_q, ext_lj)
 
-    # if len(mol.terms['dihedral/flexible']) > 0:
     scans = do_nofrag_scanning(mol, qm, job, config)
-    # add forces
     structs.add_dihedrals(scans)
-    # normalize!
     structs.normalize()
-    # hessian fitting
-    md_hessian = multi_hessian_newfit(job.logger, config.terms, mol, structs, fit_flexible=True)
+
+    md_hessian = multi_fit(job.logger, config.terms, mol, structs)
 
     calc_qm_vs_md_frequencies(job, main_hessian, md_hessian)
 
@@ -140,16 +83,13 @@
         write_bashscript('run_qforce_jobs.sh', config, job)
 
 
-def runspjob(config, job, ext_q=None, ext_lj=None, v2=False):
+def runspjob(config, job, ext_q=None, ext_lj=None):
     """Run a single round of Q-Force"""
     # print qforce logo
     job.logger.info(LOGO)
     #
     try:
-        if v2:
-            mol = runjob_v2(config, job, ext_q=ext_q, ext_lj=ext_lj)
-        else:
-            mol = runjob(config, job, ext_q=ext_q, ext_lj=ext_lj)
+        mol = runjob(config, job, ext_q=ext_q, ext_lj=ext_lj)
         save_jobs(config, job)
         return mol
     except CalculationIncompleteError:
@@ -162,15 +102,15 @@
     return None
 
 
-def run_qforce(input_arg, ext_q=None, ext_lj=None, config=None, presets=None, err=False, v2=True):
+def run_qforce(input_arg, ext_q=None, ext_lj=None, config=None, presets=None, err=False):
     """Execute Qforce from python directly """
     config, job = initialize(input_arg, config, presets)
     #
     if err is True:
-        return runspjob(config, job, ext_q=ext_q, ext_lj=ext_lj, v2=v2)
+        return runspjob(config, job, ext_q=ext_q, ext_lj=ext_lj)
     else:
         try:
-            return runspjob(config, job, ext_q=ext_q, ext_lj=ext_lj, v2=v2)
+            return runspjob(config, job, ext_q=ext_q, ext_lj=ext_lj)
         except LoggerExit as err:
             print(str(err))
 
