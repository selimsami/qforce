--- conflicted
+++ resolved
@@ -7,12 +7,8 @@
 from .fragment import fragment
 from .dihedral_scan import DihedralScan
 from .frequencies import calc_qm_vs_md_frequencies
-<<<<<<< HEAD
-from .hessian import fit_hessian
+from .hessian import fit_hessian, multi_hessian_fit
 from .charge_flux import fit_dipole_derivative
-=======
-from .hessian import multi_hessian_fit
->>>>>>> c664d99a
 
 
 def runjob(config, job, ext_q=None, ext_lj=None):
@@ -43,31 +39,25 @@
     if fragments is not None:
         DihedralScan(fragments, mol, job, config)
 
-<<<<<<< HEAD
-    calc_qm_vs_md_frequencies(job, qm_hessian_out, md_hessian)
+    calc_qm_vs_md_frequencies(job, main_hessian, md_hessian)
+
     ff = ForceField(config.ff.output_software, job.name, config, mol, mol.topo.neighbors)
-    ff.software.write(job.dir, qm_hessian_out.coords)
+    ff.software.write(job.dir, main_hessian.coords)
 
     if qm_hessian_out.dipole_deriv is not None and len(mol.terms['charge_flux']) > 0:
         fit_dipole_derivative(qm_hessian_out, mol)
 
-    print_outcome(job.dir, config.ff.output_software)
+    print_outcome(job.logger, job.dir, config.ff.output_software)
 
     return mol
-=======
-    calc_qm_vs_md_frequencies(job, main_hessian, md_hessian)
-    ff = ForceField(job.name, config, mol, mol.topo.neighbors)
-    ff.write_gromacs(job.dir, mol, main_hessian.coords)
-
-    print_outcome(job.logger, job.dir)
 
 
 def run_qforce(input_arg, ext_q=None, ext_lj=None, config=None, presets=None):
     """Execute Qforce from python directly """
     config, job = initialize(input_arg, config, presets)
     #
-    runjob(config, job, ext_q=ext_q, ext_lj=ext_lj)
->>>>>>> c664d99a
+    mol = runjob(config, job, ext_q=ext_q, ext_lj=ext_lj)
+    return mol
 
 
 def run_hessian_fitting_for_external(job_dir, qm_data, ext_q=None, ext_lj=None,
@@ -84,29 +74,15 @@
     ff = ForceField(config.ff.output_software, job.name, config, mol, mol.topo.neighbors)
     ff.software.write(job.dir, qm_hessian_out.coords)
 
-<<<<<<< HEAD
-    print_outcome(job.dir, config.ff.output_software)
-=======
-    print_outcome(job.logger, job.dir)
->>>>>>> c664d99a
+    print_outcome(job.logger, job.dir, config.ff.output_software)
 
     return mol.terms
 
 
-<<<<<<< HEAD
-def print_outcome(job_dir, output_software):
-    print(f'Output files can be found in the directory: {job_dir}.')
-    print(f'- Q-Force force field parameters in {output_software.upper()} format.')
-    print('- QM vs MM vibrational frequencies, pre-dihedral fitting (frequencies.txt,'
-          ' frequencies.pdf).')
-    print('- Vibrational modes which can be visualized in VMD (frequencies.nmd).')
-    print('- QM vs MM dihedral profiles (if any) in "fragments" folder as ".pdf" files.\n')
-=======
-def print_outcome(logger, job_dir):
+def print_outcome(logger, job_dir, output_software):
     logger.info(f'Output files can be found in the directory: {job_dir}.')
-    logger.info('- Q-Force force field parameters in GROMACS format (gas.gro, gas.itp, gas.top).')
+    logger.info(f'- Q-Force force field parameters in {output_software.upper()} format.')
     logger.info('- QM vs MM vibrational frequencies, pre-dihedral fitting (frequencies.txt,'
                 ' frequencies.pdf).')
     logger.info('- Vibrational modes which can be visualized in VMD (frequencies.nmd).')
     logger.info('- QM vs MM dihedral profiles (if any) in "fragments" folder as ".pdf" files.')
->>>>>>> c664d99a
