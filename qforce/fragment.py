import networkx as nx
import os
import hashlib
import sys
import networkx.algorithms.isomorphism as iso
import matplotlib.pyplot as plt
import seaborn as sns
from scipy.optimize import curve_fit
import numpy as np
#
from ase.optimize.sciopt import SciPyFminBFGS
from ase.optimize import BFGS
from ase import Atoms
from ase.constraints import FixInternals
#
from .elements import elements
from .read_qm_out import QM
from .make_qm_input import make_qm_input
from .calculator import QForce
from .forces import get_dihed


def fragment(inp, mol, qm):
    unique_terms = []
    params = {}
    n_missing, n_have = 0, 0
    missing_path, have_path = reset_data_files(inp)

    for term in mol.terms['dihedral/flexible']:
        if str(term) in unique_terms:
            continue
        else:
            unique_terms.append(str(term))

        frag_name, have_data, G, terms, elems, scanned = check_one_fragment(inp, mol, qm,
                                                                            term.atomids)

#        if frag_name != 'CO_H8C3O2_0_1_PBEPBE-GD3BJ_6-31+G-D_0fa89da172948014ae3527354858c0aa~1':
#            continue

        if have_data:
            print(f'Fitting dihedral number {len(unique_terms)}\n')
            n_have = write_data(have_path, frag_name, inp, n_have)
            param = calc_dihedral_function(inp, mol, frag_name, terms, elems, scanned)
            params[str(term)] = param
        else:
            n_missing = write_data(missing_path, frag_name, inp, n_missing)
            make_qm_input(inp, G, frag_name)

    check_and_notify(inp, n_missing, n_have)

    for term in mol.terms['dihedral/flexible']:
        term.equ = params[str(term)]


def calc_dihedral_function(inp, mol, frag_name, terms, elems, scanned):
    md_energies = []
    frag_id, id_no = frag_name.split('~')
    frag_dir = f'{inp.frag_lib}/{frag_id}'

    angles, qm_energies = np.loadtxt(f'{frag_dir}/scandata_{id_no}', unpack=True)
    coords = np.load(f'{frag_dir}/scancoords_{id_no}.npy')
    angles_radians = np.radians(angles)
    coords = coords[:, :len(elems)]  # ignore the capping hydrogens during the minimization

    for angle, qm_energy, coord in zip(angles_radians, qm_energies, coords):
        frag = Atoms(elems, positions=coord, calculator=QForce(terms))
<<<<<<< HEAD
        dihedral_constraints = []
        for term in terms:
            if term.name in ['FlexibleDihedralTerm', 'ConstrDihedralTerm']:
                angle_const = get_dihed(coord[term.atomids])[0]
                dihedral_constraints.append([angle_const, term.atomids])
                print(np.degrees(angle_const), term.atomids)
            constraints = FixInternals(dihedrals=dihedral_constraints)
=======

        for dihed in terms['dihedral/flexible']:
            print(dihed)
            dihedral_constraint = [[angle, scanned]]
            constraints = FixInternals(dihedrals=dihedral_constraint)
>>>>>>> 8dd44871
            frag.set_constraint(constraints)

        # e_minimiz = SciPyFminBFGS(frag, logfile=f'{inp.frag_dir}/opt_{frag_name}.log')
        # try:
        #     e_minimiz.run(fmax=0.05, steps=1000)
        # except:
<<<<<<< HEAD
=======
    #    ignores = ['dihedral/flexible', 'dihedral/constr']
    #    with terms.add_ignore(ignores):
>>>>>>> 8dd44871

        e_minimiz = BFGS(frag, trajectory=f'{inp.frag_dir}/{frag_name}_{np.degrees(angle)}.traj',
                         logfile=f'{inp.frag_dir}/opt_{frag_name}.log')
        try:
            e_minimiz.run(fmax=0.01, steps=1000)
        except Exception:
            print('WARNING: Possible convergence problem in fragment the optimization procedure.')

        md_energies.append(frag.get_potential_energy())

    md_energies = np.array(md_energies)
    energy_diff = qm_energies - md_energies
    energy_diff -= energy_diff.min()

    weights = 1/np.exp(-0.2 * np.sqrt(qm_energies))
    np.save('angles', angles)
    np.save('diff', energy_diff)
    np.save('qm', qm_energies)
    np.save('md', md_energies)
    popt, _ = curve_fit(calc_rb, angles_radians, energy_diff, absolute_sigma=False, sigma=weights)
    r_squared = calc_r_squared(calc_rb, angles_radians, energy_diff, popt)

    md_energies += calc_rb(angles_radians, *popt)
    md_energies -= md_energies.min()
    plot_fragment_results(inp, angles, qm_energies, md_energies, frag_name, r_squared)

    return popt


def plot_fragment_results(inp, angles, qm_energies, md_energies, frag_name, r_squared):
    width, height = plt.figaspect(0.6)
    f = plt.figure(figsize=(width, height), dpi=300)
    sns.set(font_scale=1.3)
    plt.title(f'R-squared = {round(r_squared, 3)}', loc='left')
    plt.xlabel('Angle')
    plt.ylabel('Energy (kJ/mol)')
    plt.plot(angles, qm_energies, linewidth=4, label='QM')
    plt.plot(angles, md_energies, linewidth=4, label='Q-Force')
    plt.xticks(np.arange(0, 361, 60))
    plt.tight_layout()
    plt.legend(ncol=2, bbox_to_anchor=(1.03, 1.12), frameon=False)
    f.savefig(f"{inp.frag_dir}/scan_data_{frag_name}.pdf", bbox_inches='tight')


def check_one_fragment(inp, mol, qm, dihed_atoms):
    e = elements()
    frag_atomids, capping_h = identify_fragment(dihed_atoms, mol.topo, e)
    G, terms, elems, scanned = make_fragment(qm, mol, frag_atomids, capping_h, dihed_atoms)
    frag_id, G = make_fragment_identifier(G, mol.topo, inp, e, dihed_atoms)
    have_data, frag_name, mapping_db_to_current = check_for_fragment(G, inp, frag_id)

    return frag_name, have_data, G, terms, elems, scanned


def identify_fragment(dihed_atoms, topo, e):
    capping_h = []
    n_neigh = 0
    frag_atomids = list(dihed_atoms[1:3])
    next_neigh = [[a, n] for a in frag_atomids for n
                  in topo.neighbors[0][a] if n not in frag_atomids]
    while next_neigh != []:
        new = []
        for a, n in next_neigh:
            if n in frag_atomids:
                pass
            elif (n_neigh < 2 or not topo.edge(a, n)['breakable']
                  or not topo.node(n)['breakable']):
                new.append(n)
                frag_atomids.append(n)
            else:
                bl = topo.edge(a, n)['length']
                new_bl = e.cov[topo.atomids[a]] + e.cov[1]
                vec = topo.node(a)['coords'] - topo.node(n)['coords']
                capping_h.append((a, topo.coords[a] - vec/bl*new_bl))
        next_neigh = [[a, n] for a in new for n in topo.neighbors[0][a] if n not in frag_atomids]
        n_neigh += 1
    return frag_atomids, capping_h


def make_fragment(qm, mol, frag_atomids, capping_h, dihed_atoms):
    G = mol.topo.graph.subgraph(frag_atomids)
    G.graph['n_atoms'] = len(frag_atomids)
    mapping = {frag_atomids[i]: i for i in range(G.graph['n_atoms'])}

    terms = mol.terms.subset(frag_atomids, mapping)

    elems = np.array([qm.atomids[i] for i in frag_atomids])

    G = nx.relabel_nodes(G, mapping)
    scanned = [mapping[a] for a in dihed_atoms]
    G.graph['scan'] = [s+1 for s in scanned]
    G.edges[scanned[1:3]]['scan'] = True

    for _, _, d in G.edges(data=True):
        for att in ['vector', 'length', 'order', 'breakable', 'vers', 'in_ring3', 'in_ring']:
            d.pop(att, None)
    for _, d in G.nodes(data=True):
        for att in ['breakable', 'q', 'n_ring']:
            d.pop(att, None)
    for i, h in enumerate(capping_h):
        G.add_node(G.graph['n_atoms']+i, elem=1, n_bonds=1, lone_e=0, coords=h[1])
        G.add_edge(G.graph['n_atoms']+i, mapping[h[0]], type=f'1(1.0){mol.topo.atomids[h[0]]}')
    G.graph['n_atoms'] += len(capping_h)
    return G, terms, elems, scanned


def make_fragment_identifier(G, topo, inp, e, dihed_atoms):
    atom_ids = [[], []]
    comp_dict = {i: 0 for i in topo.atomids}
    mult = 1
    composition = ""
    for a in range(2):
        neighbors = nx.bfs_tree(G, a, depth_limit=4).nodes
        for n in neighbors:
            paths = nx.all_simple_paths(G, a, n, cutoff=4)
            for path in map(nx.utils.pairwise, paths):
                types = [G.edges[edge]['type'] for edge in path]
                atom_ids[a].append("-".join(types))
        atom_ids[a] = "_".join(sorted(atom_ids[a]))
    frag_hash = "=".join(sorted(atom_ids))
    frag_hash = hashlib.md5(frag_hash.encode()).hexdigest()

    charge = int(round(sum(nx.get_node_attributes(G, 'q').values())))
    s1, s2 = sorted([e.sym[topo.atomids[elem]] for elem in dihed_atoms[1:3]])
    G.graph['charge'] = charge
    if (sum(topo.atomids) + charge) % 2 == 1:
        mult = 2
    G.graph['mult'] = mult
    for elem in nx.get_node_attributes(G, 'elem').values():
        comp_dict[elem] += 1
    for elem in sorted(comp_dict):
        composition += f"{e.sym[elem]}{comp_dict[elem]}"
    if inp.disp == '':
        disp = ''
    else:
        disp = f'-{inp.disp}'
    frag_id = (f"{s1}{s2}_{composition}_{charge}_{mult}_{inp.method}"
               f"{disp}_{inp.basis}_{frag_hash}")
    frag_id = frag_id.replace('(', '-').replace(',', '').replace(')', '')
    return frag_id, G


def check_for_fragment(G, inp, frag_id):
    """
    Check if fragment exists in the database
    If not, check current fragment directory if new data is there
    """
    frag_dir = f'{inp.frag_lib}/{frag_id}'

    mapping_db_to_current = {i: i for i in range(G.graph['n_atoms'])}
    have_data, have_match = False, False

    nm = iso.categorical_node_match(['elem', 'n_bonds', 'lone_e'], [0, 0, 0])
    em = iso.categorical_edge_match(['type', 'scan'], [0, False])

    os.makedirs(frag_dir, exist_ok=True)
    identifiers = [i for i in sorted(os.listdir(f'{frag_dir}')) if i.startswith('identifier')]

    for id_no, id_file in enumerate(identifiers, start=1):
        compared = nx.read_gpickle(f"{frag_dir}/{id_file}")
        GM = iso.GraphMatcher(G, compared, node_match=nm, edge_match=em)
        if GM.is_isomorphic():
            if os.path.isfile(f'{frag_dir}/scandata_{id_no}'):
                have_data = True
                mapping_db_to_current = GM.mapping
            have_match = True
            break

    if not have_match:
        id_no = len(identifiers)+1

    if not have_data:
        have_data = check_new_scan_data(inp, frag_dir, frag_id, id_no)
        nx.write_gpickle(G, f"{frag_dir}/identifier_{id_no}")
        write_xyz(G, frag_dir, frag_id, id_no)

    frag_name = f'{frag_id}~{id_no}'

    return have_data, frag_name, mapping_db_to_current


def check_new_scan_data(inp, frag_dir, frag_id, id_no):
    frag_name = f'{frag_id}~{id_no}'
    found = False
    outs = [f for f in os.listdir(inp.frag_dir) if f.startswith(frag_name) and
            f.endswith(('log', 'out'))]
    for out in outs:
        qm = QM(inp, 'scan', out_file=f'{inp.frag_dir}/{out}')
        if qm.normal_term:
            found = True
            with open(f'{frag_dir}/scandata_{id_no}', 'w') as data:
                for angle, energy in zip(qm.angles, qm.energies):
                    data.write(f'{angle:>10.3f} {energy:>20.8f}\n')
            np.save(f'{frag_dir}/scancoords_{id_no}.npy', qm.coords)
        else:
            print(f'WARNING: Scan output file "{out}" has not'
                  'terminated sucessfully. Skipping it...\n\n')
    return found


def reset_data_files(inp):
    missing_path = f'{inp.frag_dir}/missing_data'
    have_path = f'{inp.frag_dir}/have_data'

    for data in [missing_path, have_path]:
        if os.path.exists(data):
            os.remove(data)
    return missing_path, have_path


def write_data(data, frag_name, inp, n):
    with open(data, 'a+') as data_f:
        data_f.write(f'{frag_name}\n')
        n += 1
    return n


def write_xyz(G, frag_dir, frag_id, id_no):
    e = elements()
    with open(f'{frag_dir}/coords_{id_no}.xyz', 'w') as xyz:
        xyz.write(f'{G.graph["n_atoms"]}\n')
        xyz.write('Scanned atoms: {} {} {} {}\n'.format(*G.graph["scan"]))
        for data in sorted(G.nodes.data()):
            atom_name, [c1, c2, c3] = e.sym[data[1]['elem']], data[1]['coords']
            xyz.write(f'{atom_name:>3s} {c1:>12.6f} {c2:>12.6f} {c3:>12.6f}\n')


def check_and_notify(inp, n_missing, n_have):
    if n_missing+n_have == 0:
        print('There are no flexible dihedrals.')
    else:
        print(f"There are {n_missing+n_have} unique flexible dihedrals.")
    if n_missing == 0:
        print(f"\nAll scan data is available. Continuing with the fitting...\n")
    else:
        print(f"{n_missing} of them are missing the scan data.")
        print(f"QM input files for them are created in: {inp.frag_dir}\n\n")
        sys.exit()


def calc_r_squared(funct, x, y, params):
    residuals = y - funct(x, *params)
    ss_res = np.sum(residuals**2)
    ss_tot = np.sum((y-np.mean(y))**2)
    return 1 - (ss_res / ss_tot)


def calc_rb(angles, c0, c1, c2, c3, c4, c5):
    params = [c0, c1, c2, c3, c4, c5]

    rb = np.full(len(angles), c0)

    for i in range(1, 6):
        rb += params[i] * np.cos(angles-np.pi)**i
    return rb<|MERGE_RESOLUTION|>--- conflicted
+++ resolved
@@ -65,32 +65,20 @@
 
     for angle, qm_energy, coord in zip(angles_radians, qm_energies, coords):
         frag = Atoms(elems, positions=coord, calculator=QForce(terms))
-<<<<<<< HEAD
         dihedral_constraints = []
-        for term in terms:
-            if term.name in ['FlexibleDihedralTerm', 'ConstrDihedralTerm']:
-                angle_const = get_dihed(coord[term.atomids])[0]
-                dihedral_constraints.append([angle_const, term.atomids])
-                print(np.degrees(angle_const), term.atomids)
-            constraints = FixInternals(dihedrals=dihedral_constraints)
-=======
-
         for dihed in terms['dihedral/flexible']:
-            print(dihed)
-            dihedral_constraint = [[angle, scanned]]
-            constraints = FixInternals(dihedrals=dihedral_constraint)
->>>>>>> 8dd44871
-            frag.set_constraint(constraints)
+            angle_const = get_dihed(coord[dihed.atomids])[0]
+            dihedral_constraints.append([angle_const, dihed.atomids])
+            print(np.degrees(angle_const), dihed.atomids)
+        constraints = FixInternals(dihedrals=dihedral_constraints)
+        frag.set_constraint(constraints)
 
         # e_minimiz = SciPyFminBFGS(frag, logfile=f'{inp.frag_dir}/opt_{frag_name}.log')
         # try:
         #     e_minimiz.run(fmax=0.05, steps=1000)
         # except:
-<<<<<<< HEAD
-=======
     #    ignores = ['dihedral/flexible', 'dihedral/constr']
     #    with terms.add_ignore(ignores):
->>>>>>> 8dd44871
 
         e_minimiz = BFGS(frag, trajectory=f'{inp.frag_dir}/{frag_name}_{np.degrees(angle)}.traj',
                          logfile=f'{inp.frag_dir}/opt_{frag_name}.log')
