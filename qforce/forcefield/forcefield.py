--- conflicted
+++ resolved
@@ -4,12 +4,9 @@
 #
 from .gromacs import Gromacs
 from .openmm import OpenMM
-<<<<<<< HEAD
+from .mchem import MChem
 from ..elements import ATOM_SYM, ATOMMASS
-=======
-from .mchem import MChem
-from qforce.elements import ATOM_SYM, ATOMMASS
->>>>>>> 42c7178c
+
 
 implemented_md_software = {'gromacs': Gromacs,
                            'openmm': OpenMM,
