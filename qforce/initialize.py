--- conflicted
+++ resolved
@@ -3,112 +3,26 @@
 from io import StringIO
 from types import SimpleNamespace
 import pkg_resources
+from colt import Colt
+from calkeeper import CalculationKeeper
 #
-from colt import Colt
-#
-<<<<<<< HEAD
-from .qm.qm import QM, implemented_qm_software
+from .qm.qm import QM, implemented_qm_software, calculators
 from .forcefield.forcefield import ForceField
-=======
-from .qm.qm import QM, implemented_qm_software, calculators
->>>>>>> c664d99a
 from .molecule.terms import Terms
 from .dihedral_scan import DihedralScan
 from .pathkeeper import Pathways
 from .logger import QForceLogger
-from calkeeper import CalculationKeeper
 
 
 class Initialize(Colt):
-<<<<<<< HEAD
-    @staticmethod
-    def _set_config(config):
-        config['qm'].update(config['qm']['software'])
-        config['qm'].update({'software': config['qm']['software'].value})
-=======
     _user_input = """
 [logging]
 # if given log qforce to filename
 filename = :: str, optional
-
-
-[ff]
-# Number of n equivalent neighbors needed to consider two atoms equivalent
-# Negative values turns off equivalence, 0 makes same elements equivalent
-n_equiv = 4 :: int
-
-# Number of first n neighbors to exclude in the forcefield
-n_excl = 2 :: int :: [2, 3]
-
-# Lennard jones method for the forcefield
-lennard_jones = opls_auto :: str :: [gromos_auto, gromos, opls_auto, opls, gaff, gaff2, charmm36, ext]
-
-# Use externally provided point charges in the file "ext_q" in the job directyory
-ext_charges = no :: bool
-
-# Scale QM charges to account for condensed phase polarization (should be set to 1 for gas phase)
-charge_scaling = 1.2 :: float
-
-# If user chooses ext_charges=True, by default fragments will still use the chosen QM method for
-# determining fragment charges. This is to avoid spuriously high charges on capping hydrogens.
-# However, using QM charges for fragments and ext_charges for the molecule can also result in
-# inaccuracies if these two charges are very different.
-use_ext_charges_for_frags = no :: bool
-
-# Additional exclusions (GROMACS format)
-exclusions = :: literal
-
-# Switch standard non-bonded interactions between two atoms to pair interactions
-# (provide atom pairs in each row)
-pairs = :: literal
-
-# Path for the external FF library for Lennard-Jones parameters (GROMACS format).
-ext_lj_lib = :: folder, optional
-
-# Lennard-Jones fudge parameter for 1-4 interactions for when "lennard_jones" is set to "ext".
-ext_lj_fudge = :: float, optional
-
-# Coulomb fudge parameter for 1-4 interactions for when "lennard_jones" is set to "ext".
-ext_q_fudge =  :: float, optional
-
-# Lennard-Jones combinations rules for when "lennard_jones" is set to "ext" (GROMACS numbering).
-ext_comb_rule =  :: int, optional :: [1, 2, 3]
-
-# Name of the atom type for capping hydrogens for when "lennard_jones" is set to "ext"
-ext_h_cap = :: str, optional
-
-# Set all dihedrals as rigid (no dihedral scans)
-all_rigid = no :: bool
-
-# Use D4 method
-_d4 = no :: bool
-
-# Residue name printed on the force field file (Max 5 characters)
-res_name = MOL :: str
-
-# Polarize a coordinate file and quit (requires itp_file)
-_polarize = no :: bool
-
-# Name of itp file (only needed for polarize option)
-_itp_file = itp_file_missing :: str
-
-# Make a polarizable FF
-_polar = no :: bool
-
-# Scale the C6 dispersion interactions in the polarizable version of the FF
-_polar_c6_scale = 0.8 :: float
-
-# Specifically not scale some of the atoms
-_polar_not_scale_c6 = :: literal
-
-# Manual polarizabilities in the file ext_alpha
-_ext_alpha = no :: bool
-
 """
 
     @classmethod
     def _set_config(cls, config):
->>>>>>> c664d99a
         config.update({key: SimpleNamespace(**val) for key, val in config.items()})
         return SimpleNamespace(**config)
 
