--- conflicted
+++ resolved
@@ -1,11 +1,8 @@
 import numpy as np
 import pytest
 
-<<<<<<< HEAD
-from qforce_examples import Orca_default, ORCA_DMF
-=======
-from qforce_examples import Orca_default, Orca_default_NBO6
->>>>>>> 316e17c9
+
+from qforce_examples import Orca_default, ORCA_DMF, Orca_default_NBO6
 from ase.units import Hartree, mol, kJ
 
 from qforce.qm.orca import ReadORCA
@@ -95,12 +92,8 @@
         energies = energies * kJ / Hartree / mol
         assert all(np.isclose(energies, energy, atol=0.01))
 
-<<<<<<< HEAD
-class TestReadLP(Gaussian_LP):
-=======
 class TestReadHessian_NBO6(TestReadHessian):
     '''Test if NBO6 output could be read correctly'''
->>>>>>> 316e17c9
     @staticmethod
     @pytest.fixture(scope='class')
     def hessian():
@@ -111,17 +104,29 @@
 
         (n_atoms, charge, multiplicity, elements, coords, hessian, n_bonds,
          b_orders, lone_e, point_charges) = ReadORCA().hessian(Config(),
-<<<<<<< HEAD
+                                                               Orca_default_NBO6['out_file'],
+                                                               Orca_default_NBO6['hess_file'],
+                                                               Orca_default_NBO6['pc_file'],
+                                                               Orca_default_NBO6['coord_file'],)
+
+        return n_atoms, charge, multiplicity, elements, coords, hessian, \
+               n_bonds,  b_orders, lone_e, point_charges
+        
+class TestReadLP(Gaussian_LP):
+    @staticmethod
+    @pytest.fixture(scope='class')
+    def hessian():
+        class Config(dict):
+            charge_method = "cm5"
+            charge = 0
+            multiplicity = 1
+
+        (n_atoms, charge, multiplicity, elements, coords, hessian, n_bonds,
+         b_orders, lone_e, point_charges) = ReadORCA().hessian(Config(),
                                                                ORCA_DMF['out_file'],
                                                                ORCA_DMF['hess_file'],
                                                                ORCA_DMF['pc_file'],
                                                                ORCA_DMF['coord_file'],)
-=======
-                                                               Orca_default_NBO6['out_file'],
-                                                               Orca_default_NBO6['hess_file'],
-                                                               Orca_default_NBO6['pc_file'],
-                                                               Orca_default_NBO6['coord_file'],)
->>>>>>> 316e17c9
 
         return n_atoms, charge, multiplicity, elements, coords, hessian, \
-               n_bonds,  b_orders, lone_e, point_charges+               n_bonds,  b_orders, lone_e, 