--- conflicted
+++ resolved
@@ -185,12 +185,7 @@
 
 
 class WritexTB(WriteABC):
-<<<<<<< HEAD
-
     def gradient(self, file, job_name, settings, coords, atnums, extra_info=False):
-=======
-    def gradient(self, file, job_name, settings, coords, atnums, extrainfo):
->>>>>>> 3ea668a4
         """ Write the input file for sp gradient
 
         Parameters
