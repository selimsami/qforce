--- conflicted
+++ resolved
@@ -17,11 +17,7 @@
     method = PBE :: str
 
     # Dispersion (enter "no"/"false" to turn off)
-<<<<<<< HEAD
-    dispersion = d3_bj :: str, optional :: [d3, d3_bj, d3_bjm, d3_zero, d3_op, empirical_grimme, no, false]
-=======
     dispersion = d3_bj :: str, optional :: [d3, d3_bj, d3_bjm, d3_zero, d3_op, empirical_grimme, false, no]
->>>>>>> c664d99a
 
     # QM basis set to be used (enter "no"/"false" to turn off)
     basis = 6-31+G(D) :: str, optional
@@ -33,8 +29,7 @@
     max_opt_cycles = 100 :: int
 
     # DFT Quadrature grid size
-<<<<<<< HEAD
-    xc_grid = 3
+    xc_grid = 3 :: int :: 
 
     # SCF convergence criteria
     scf_convergence = 8 :: int
@@ -45,10 +40,6 @@
     # Threshold for two electron integrals
     thresh = :: int, optional
     
-=======
-    xc_grid = 3 :: int :: 
-
->>>>>>> c664d99a
     # Number of CIS roots to ask
     cis_n_roots = :: int, optional
 
@@ -110,19 +101,11 @@
 
         with open(out_file, "r", encoding='utf-8') as file:
             for line in file:
-<<<<<<< HEAD
-                if "Charge Model 5" in line and config.charge_method == "cm5":
-                    point_charges = self._read_cm5_charges(file, n_atoms)
-                elif "Merz-Kollman RESP Net Atomic" in line and config.charge_method == "resp":
-                    point_charges = self._read_resp_charges(file, n_atoms)
-                elif "N A T U R A L   B O N D   O R B I T A L" in line:
-=======
                 if "Charge Model 5" in line and self.config.charge_method == "cm5":
                     point_charges = self._read_cm5_charges(file)
                 elif "Merz-Kollman RESP Net Atomic" in line and self.config.charge_method == "resp":
                     point_charges = self._read_resp_charges(file)
                 if "N A T U R A L   B O N D   O R B I T A L" in line:
->>>>>>> c664d99a
                     b_orders = self._read_bond_order_from_nbo_analysis(file, n_atoms)
                 elif ' Dipole Derivatives:' in line:
                     file.readline()
@@ -321,38 +304,6 @@
 
     def _write_job_setting(self, file, job_name, settings, job_rem):
         file.write('$rem\n')
-<<<<<<< HEAD
-        file.write(f'  method = {config.method}\n')
-        if config.basis is not None:
-            file.write(f'  basis = {config.basis}\n')
-        if config.dispersion is not None:
-            file.write(f'  dft_d = {config.dispersion}\n')
-        if config.solvent_method is not None:
-            file.write(f'  solvent_method = {config.solvent_method}\n')
-
-        for key, val in job_rem.items():
-            file.write(f'  {key} = {val}\n')
-
-        file.write(f'  mem_total = {config.memory}\n')
-        file.write(f'  geom_opt_max_cycles = {config.max_opt_cycles}\n')
-        file.write(f'  max_scf_cycles = {config.max_scf_cycles}\n')
-        file.write(f'  xc_grid = {config.xc_grid}\n')
-        file.write(f'  scf_convergence = {config.scf_convergence}\n')
-
-        if config.basis_lin_dep_thresh is not None:
-            file.write(f'  basis_lin_dep_thresh = {config.basis_lin_dep_thresh}\n')
-        if config.thresh is not None:
-            file.write(f'  thresh = {config.thresh}\n')
-        if config.cis_n_roots is not None:
-            file.write(f'  cis_n_roots = {config.cis_n_roots}\n')
-        if config.cis_singlets is not None:
-            file.write(f'  cis_singlets = {config.cis_singlets}\n')
-        if config.cis_triplets is not None:
-            file.write(f'  cis_triplets = {config.cis_triplets}\n')
-        if config.cis_state_deriv is not None:
-            file.write(f'  cis_state_deriv = {config.cis_state_deriv}\n')
-
-=======
         file.write(f'  method = {self.config.method}\n')
         if self.config.basis is not None:
             file.write(f'  basis = {self.config.basis}\n')
@@ -374,5 +325,9 @@
         file.write(f'  geom_opt_max_cycles = {self.config.max_opt_cycles}\n')
         file.write(f'  max_scf_cycles = {self.config.max_scf_cycles}\n')
         file.write(f'  xc_grid = {self.config.xc_grid}\n')
->>>>>>> c664d99a
+        file.write(f'  scf_convergence = {self.config.scf_convergence}\n')
+        if config.basis_lin_dep_thresh is not None:
+            file.write(f'  basis_lin_dep_thresh = {self.config.basis_lin_dep_thresh}\n')
+        if config.thresh is not None:
+            file.write(f'  thresh = {self.config.thresh}\n')
         file.write('$end\n')