--- conflicted
+++ resolved
@@ -8,7 +8,7 @@
 from .qchem import QChem
 from .orca import Orca
 from .xtb import xTB 
-from .qm_base import scriptify, HessianOutput, ScanOutput
+from .qm_base import scriptify, HessianOutput, ScanOutput, ReadABC
 
 
 implemented_qm_software = {'gaussian': Gaussian,
@@ -61,19 +61,14 @@
         n_scan_steps = int(np.ceil(360/self.config.scan_step_size))
 
         for file in files:
-<<<<<<< HEAD
             if self.config.dihedral_scanner == 'relaxed_scan':
                 qm_outs.append(self.software.read().scan(self.config, f'{self.job.frag_dir}/{file}'))
             elif self.config.dihedral_scanner == 'xtb-torsiondrive':
                 qm_outs.append(self._xtb_torsiondrive_read(f'{self.job.frag_dir}/{file}'))
-=======
-            qm_outs.append(self.software.read().scan(self.config, f'{self.job.frag_dir}/{file}'))
->>>>>>> 93645395
         qm_out = self._get_unique_scan_points(qm_outs, n_scan_steps)
 
         return ScanOutput(file, n_scan_steps, *qm_out)
 
-<<<<<<< HEAD
     @staticmethod
     def _xtb_torsiondrive_read(log_file):
         '''Read the TorsionDrive output.
@@ -190,8 +185,6 @@
         #
         # return grid_ids, coord_list, energy_list
 
-=======
->>>>>>> 93645395
     @scriptify
     def write_hessian(self, file, coords, atnums):
         self.software.write().hessian(file, self.job.name, self.config, coords, atnums)
