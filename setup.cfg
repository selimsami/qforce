[metadata]
name = qforce
<<<<<<< HEAD
version = 0.5.3
description = Q-Force: Quantum mechanically augmented molecular force fields
=======
version = 0.5.5
description = Q-Force: Quantum mechanically augmented molecular force fields 
>>>>>>> 07210438
author = Selim Sami
author_email = s.sami@rug.nl
licence = Apache 2.0
url = https://github.com/selimsami/qforce
keywords = qm forcefield md

classifier =
    Development Status :: 4 - Beta
    Environment :: Console
    Intended Audience :: Science/Research
    License :: OSI Approved :: Apache Software License
    Programming Language :: Python :: 3.7
    Programming Language :: Python :: 3.8
    Programming Language :: Python :: 3.9
    Topic :: Scientific/Engineering :: Chemistry

[options]
setup-requires =
    setuptools
install-requires =
    scipy
<<<<<<< HEAD
    ase
=======
    numpy
    ase 
>>>>>>> 07210438
    matplotlib
    seaborn
    networkx
    pulp<2.2
    numba>=0.50
<<<<<<< HEAD
    pycolt>=0.3.0
=======
    pycolt>=0.5.3
>>>>>>> 07210438
<|MERGE_RESOLUTION|>--- conflicted
+++ resolved
@@ -1,12 +1,7 @@
 [metadata]
 name = qforce
-<<<<<<< HEAD
-version = 0.5.3
+version = 0.5.5
 description = Q-Force: Quantum mechanically augmented molecular force fields
-=======
-version = 0.5.5
-description = Q-Force: Quantum mechanically augmented molecular force fields 
->>>>>>> 07210438
 author = Selim Sami
 author_email = s.sami@rug.nl
 licence = Apache 2.0
@@ -28,19 +23,11 @@
     setuptools
 install-requires =
     scipy
-<<<<<<< HEAD
+    numpy
     ase
-=======
-    numpy
-    ase 
->>>>>>> 07210438
     matplotlib
     seaborn
     networkx
     pulp<2.2
     numba>=0.50
-<<<<<<< HEAD
-    pycolt>=0.3.0
-=======
-    pycolt>=0.5.3
->>>>>>> 07210438
+    pycolt>=0.5.3