[metadata]
name = qforce
<<<<<<< HEAD
version = 0.6.12
=======
version = 0.6.13
>>>>>>> c664d99a
description = Q-Force: Quantum mechanically augmented molecular force fields 
long_description = file: README.md
long_description_content_type = text/markdown
licence = Apache 2.0
author = Selim Sami
author_email = s.sami@rug.nl
url = https://github.com/selimsami/qforce
keywords = qm forcefield md

classifier =
    Development Status :: 4 - Beta
    Environment :: Console
    Intended Audience :: Science/Research
    License :: OSI Approved :: Apache Software License
    Programming Language :: Python :: 3.9
    Programming Language :: Python :: 3.10
    Programming Language :: Python :: 3.11
    Topic :: Scientific/Engineering :: Chemistry

[options]
setup_requires =
    setuptools
install_requires =
    scipy
    numpy
    ase
    matplotlib
    seaborn
    networkx
    pulp<2.2
    numba>=0.50
    pycolt>=0.6.0

[flake8]
max-line-length = 100<|MERGE_RESOLUTION|>--- conflicted
+++ resolved
@@ -1,10 +1,6 @@
 [metadata]
 name = qforce
-<<<<<<< HEAD
-version = 0.6.12
-=======
-version = 0.6.13
->>>>>>> c664d99a
+version = 2.0.0
 description = Q-Force: Quantum mechanically augmented molecular force fields 
 long_description = file: README.md
 long_description_content_type = text/markdown
