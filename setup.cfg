[metadata]
name = qforce
<<<<<<< HEAD
version = 0.5.5
description = Q-Force: Quantum mechanically augmented molecular force fields
=======
version = 0.5.6
description = Q-Force: Quantum mechanically augmented molecular force fields 
>>>>>>> 6fb8fe17
author = Selim Sami
author_email = s.sami@rug.nl
licence = Apache 2.0
url = https://github.com/selimsami/qforce
keywords = qm forcefield md

classifier =
    Development Status :: 4 - Beta
    Environment :: Console
    Intended Audience :: Science/Research
    License :: OSI Approved :: Apache Software License
    Programming Language :: Python :: 3.7
    Programming Language :: Python :: 3.8
    Programming Language :: Python :: 3.9
    Topic :: Scientific/Engineering :: Chemistry

[options]
setup-requires =
    setuptools
install-requires =
    scipy
    numpy
    ase
    matplotlib
    seaborn
    networkx
    pulp<2.2
    numba>=0.50
    pycolt>=0.5.3<|MERGE_RESOLUTION|>--- conflicted
+++ resolved
@@ -1,12 +1,7 @@
 [metadata]
 name = qforce
-<<<<<<< HEAD
-version = 0.5.5
-description = Q-Force: Quantum mechanically augmented molecular force fields
-=======
 version = 0.5.6
 description = Q-Force: Quantum mechanically augmented molecular force fields 
->>>>>>> 6fb8fe17
 author = Selim Sami
 author_email = s.sami@rug.nl
 licence = Apache 2.0
